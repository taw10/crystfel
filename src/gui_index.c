--- conflicted
+++ resolved
@@ -627,12 +627,8 @@
 	                       &pinkIndexer_opts,
 	                       &felix_opts,
 	                       &fromfile_opts,
-<<<<<<< HEAD
-	                       &asdf_opts);
-=======
 			       &smallcell_opts,
 			       &asdf_opts);
->>>>>>> 438d8587
 
 	ipriv = setup_indexing(methods, cell,
 	                       proj->indexing_params.tols,
@@ -641,13 +637,8 @@
 	                       detgeom_mean_camera_length(proj->cur_image->detgeom),
 	                       1,
 	                       taketwoopts, xgandalf_opts,
-<<<<<<< HEAD
 	                       ffbidx_opts, pinkIndexer_opts,
-	                       felix_opts, NULL, asdf_opts);
-=======
-	                       pinkIndexer_opts, felix_opts,
-	                       NULL, smallcell_opts, asdf_opts);
->>>>>>> 438d8587
+	                       felix_opts, NULL, smallcell_opts, asdf_opts);
 	free(methods);
 
 	index_pattern(proj->cur_image, ipriv);
