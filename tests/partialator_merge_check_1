#!/bin/sh

cat > partialator_merge_check_1.stream << EOF
CrystFEL stream format 2.1
Command line: indexamajig -i dummy.lst -o dummy.stream --kraken=prawn
----- Begin chunk -----
Image filename: dummy.h5
photon_energy_eV = 6000.0
beam_bandwidth = 0.05 %
beam_divergence = 1 mrad
--- Begin crystal
Cell parameters 27.74398 27.84377 16.90346 nm, 88.53688 91.11774 118.75944 deg
astar = -0.0283891 +0.0149254 -0.0257273 nm^-1
bstar = -0.0068281 +0.0403989 -0.0005196 nm^-1
cstar = +0.0406926 +0.0052233 -0.0426520 nm^-1
profile_radius = 0.005 nm^-1
Reflections measured after indexing
  h   k   l          I    phase   sigma(I)  counts  fs/px  ss/px
  1   0   0     100.00        -       1.00       1  938.0  629.0
End of reflections
--- End crystal
--- Begin crystal
Cell parameters 27.74398 27.84377 16.90346 nm, 88.53688 91.11774 118.75944 deg
astar = -0.0283891 +0.0149254 -0.0257273 nm^-1
bstar = -0.0068281 +0.0403989 -0.0005196 nm^-1
cstar = +0.0406926 +0.0052233 -0.0426520 nm^-1
profile_radius = 0.005 nm^-1
Reflections measured after indexing
  h   k   l          I    phase   sigma(I)  counts  fs/px  ss/px
  1   0   0     200.00        -       1.00       1  938.0  629.0
End of reflections
--- End crystal
----- End chunk -----
EOF

# We merge two patterns, without scaling or partiality, the result should just
# be an average.
cat > partialator_merge_check_1_ans.hkl << EOF
CrystFEL reflection list version 2.0
Symmetry: 1
   h    k    l          I    phase   sigma(I)   nmeas
   1    0    0     150.00        -      35.36       2
EOF

partialator -i partialator_merge_check_1.stream \
                -o partialator_merge_check_1.hkl  \
<<<<<<< HEAD
                --model=unity --iterations=0 --no-scale --no-polarisation \
                --no-logs
=======
                --model=unity --iterations=0 --no-scale --no-polarisation
if [ $? -ne 0 ]; then
	exit 1
fi
>>>>>>> a9f4c0ff

sed -n '/End of reflections/q;p' partialator_merge_check_1.hkl > temp.hkl
mv temp.hkl partialator_merge_check_1.hkl
diff partialator_merge_check_1.hkl partialator_merge_check_1_ans.hkl
if [ $? -ne 0 ]; then
	exit 1
fi
rm -f partialator_merge_check_1.stream partialator_merge_check_1.hkl \
      partialator_merge_check_1_ans.hkl partialator.params \
      partialator_merge_check_1.hkl1 partialator_merge_check_1.hkl2 \
      pgraph-iter0.dat pgraph-iter1.dat
exit 0<|MERGE_RESOLUTION|>--- conflicted
+++ resolved
@@ -44,15 +44,11 @@
 
 partialator -i partialator_merge_check_1.stream \
                 -o partialator_merge_check_1.hkl  \
-<<<<<<< HEAD
                 --model=unity --iterations=0 --no-scale --no-polarisation \
                 --no-logs
-=======
-                --model=unity --iterations=0 --no-scale --no-polarisation
 if [ $? -ne 0 ]; then
 	exit 1
 fi
->>>>>>> a9f4c0ff
 
 sed -n '/End of reflections/q;p' partialator_merge_check_1.hkl > temp.hkl
 mv temp.hkl partialator_merge_check_1.hkl
