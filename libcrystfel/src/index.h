/*
 * index.h
 *
 * Perform indexing (somehow)
 *
 * Copyright © 2012-2015 Deutsches Elektronen-Synchrotron DESY,
 *                       a research centre of the Helmholtz Association.
 * Copyright © 2012 Richard Kirian
 * Copyright © 2012 Lorenzo Galli
 *
 * Authors:
 *   2010-2015 Thomas White <taw@physics.org>
 *   2010      Richard Kirian
 *   2012      Lorenzo Galli
 *
 * This file is part of CrystFEL.
 *
 * CrystFEL is free software: you can redistribute it and/or modify
 * it under the terms of the GNU General Public License as published by
 * the Free Software Foundation, either version 3 of the License, or
 * (at your option) any later version.
 *
 * CrystFEL is distributed in the hope that it will be useful,
 * but WITHOUT ANY WARRANTY; without even the implied warranty of
 * MERCHANTABILITY or FITNESS FOR A PARTICULAR PURPOSE.  See the
 * GNU General Public License for more details.
 *
 * You should have received a copy of the GNU General Public License
 * along with CrystFEL.  If not, see <http://www.gnu.org/licenses/>.
 *
 */

#ifndef INDEX_H
#define INDEX_H

#ifdef HAVE_CONFIG_H
#include <config.h>
#endif


#define INDEXING_DEFAULTS_DIRAX (INDEXING_DIRAX | INDEXING_CHECK_PEAKS         \
                                     | INDEXING_CHECK_CELL_COMBINATIONS)

#define INDEXING_DEFAULTS_ASDF (INDEXING_ASDF | INDEXING_CHECK_PEAKS         \
                                     | INDEXING_CHECK_CELL_COMBINATIONS)

#define INDEXING_DEFAULTS_MOSFLM (INDEXING_MOSFLM | INDEXING_CHECK_PEAKS       \
                                     | INDEXING_CHECK_CELL_COMBINATIONS        \
                                     | INDEXING_USE_LATTICE_TYPE)

#define INDEXING_DEFAULTS_REAX (INDEXING_REAX | INDEXING_USE_LATTICE_TYPE      \
                                     | INDEXING_USE_CELL_PARAMETERS            \
                                     | INDEXING_CHECK_PEAKS)

#define INDEXING_DEFAULTS_GRAINSPOTTER (INDEXING_GRAINSPOTTER                  \
                                     | INDEXING_USE_LATTICE_TYPE               \
                                     | INDEXING_USE_CELL_PARAMETERS            \
                                     | INDEXING_CHECK_PEAKS)

/* Axis check is needed for XDS, because it likes to permute the axes */
#define INDEXING_DEFAULTS_XDS (INDEXING_XDS | INDEXING_USE_LATTICE_TYPE        \
                                     | INDEXING_USE_CELL_PARAMETERS            \
                                     | INDEXING_CHECK_CELL_AXES                \
                                     | INDEXING_CHECK_PEAKS)

/**
 * IndexingMethod:
 * @INDEXING_NONE: No indexing to be performed
 * @INDEXING_DIRAX: Invoke DirAx
 * @INDEXING_MOSFLM: Invoke MOSFLM
 * @INDEXING_REAX: DPS algorithm using known cell parameters
 * @INDEXING_GRAINSPOTTER: Invoke GrainSpotter
 * @INDEXING_XDS: Invoke XDS
 * @INDEXING_SIMULATION: Dummy value
 * @INDEXING_DEBUG: Results injector for debugging
 * @INDEXING_CHECK_CELL_COMBINATIONS: Check linear combinations of unit cell
 *   axes for agreement with given cell.
 * @INDEXING_CHECK_CELL_AXES: Check unit cell axes for agreement with given
 *   cell, and permute them if necessary.
 * @INDEXING_CHECK_PEAKS: Check that the peaks can be explained by the indexing
 *   result.
 * @INDEXING_USE_LATTICE_TYPE: Use lattice type and centering information to
 *   guide the indexing process.
 * @INDEXING_USE_CELL_PARAMETERS: Use the unit cell parameters to guide the
 *   indexingprocess.
 *
 * An enumeration of all the available indexing methods.  The dummy value
 * @INDEXING_SIMULATION is used by partial_sim to indicate that no indexing was
 * performed, and that the indexing results are just from simulation.
 **/
typedef enum {

	INDEXING_NONE   = 0,

	/* The core indexing methods themselves */
	INDEXING_DIRAX  = 1,
	INDEXING_MOSFLM = 2,
	INDEXING_REAX   = 3,
	INDEXING_GRAINSPOTTER = 4,
	INDEXING_XDS = 5,
	INDEXING_SIMULATION = 6,
<<<<<<< HEAD
	INDEXING_DEBUG = 7,
=======
	INDEXING_ASDF = 7,
>>>>>>> 091e3378

	/* Bits at the top of the IndexingMethod are flags which modify the
	 * behaviour of the indexer. */
	INDEXING_CHECK_CELL_COMBINATIONS = 256,
	INDEXING_CHECK_CELL_AXES         = 512,
	INDEXING_CHECK_PEAKS             = 1024,
	INDEXING_USE_LATTICE_TYPE        = 2048,
	INDEXING_USE_CELL_PARAMETERS     = 4096,

} IndexingMethod;

/* This defines the bits in "IndexingMethod" which are used to represent the
 * core of the indexing method */
#define INDEXING_METHOD_MASK (0xff)

#ifdef __cplusplus
extern "C" {
#endif

/**
 * IndexingPrivate:
 *
 * This is an opaque data structure containing information needed by the
 * indexing method.
 **/
typedef void *IndexingPrivate;

extern IndexingMethod *build_indexer_list(const char *str);
extern char *indexer_str(IndexingMethod indm);

#include "detector.h"
#include "cell.h"
#include "image.h"

extern IndexingPrivate **prepare_indexing(IndexingMethod *indm, UnitCell *cell,
                                          struct detector *det, float *ltl);

extern void index_pattern(struct image *image,
                          IndexingMethod *indms, IndexingPrivate **iprivs);

extern void cleanup_indexing(IndexingMethod *indms, IndexingPrivate **privs);

#ifdef __cplusplus
}
#endif

#endif	/* INDEX_H */<|MERGE_RESOLUTION|>--- conflicted
+++ resolved
@@ -99,11 +99,8 @@
 	INDEXING_GRAINSPOTTER = 4,
 	INDEXING_XDS = 5,
 	INDEXING_SIMULATION = 6,
-<<<<<<< HEAD
 	INDEXING_DEBUG = 7,
-=======
-	INDEXING_ASDF = 7,
->>>>>>> 091e3378
+	INDEXING_ASDF = 8,
 
 	/* Bits at the top of the IndexingMethod are flags which modify the
 	 * behaviour of the indexer. */
